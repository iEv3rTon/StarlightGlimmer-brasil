import logging
import io
import math
import re
import requests
import aiohttp
from PIL import Image, ImageChops
import math
import threading
import datetime
import uuid
import asyncio
import time
import websocket
from struct import unpack_from
from typing import List
import itertools
import numpy as np
import asyncio

import discord
from discord.ext import commands
from discord.ext.commands import BucketType

from objects import DbTemplate
from objects.bot_objects import GlimContext
from objects.chunks import BigChunk, ChunkPz, PxlsBoard
from objects.errors import FactionNotFoundError, IdempotentActionError, NoTemplatesError
import utils
from utils import colors, http, canvases, render, GlimmerArgumentParser, FactionAction, sqlite as sql

log = logging.getLogger(__name__)

class Canvas(commands.Cog):
    def __init__(self, bot):
        self.bot = bot

    # =======================
    #          DIFF
    # =======================

    @commands.cooldown(2, 5, BucketType.guild)
    @commands.group(
        name="diff",
        invoke_without_command=True,
        aliases=["d"],
        case_insensitive=True)
    async def diff(self, ctx, *args):
        log.info(f"g!diff run in {ctx.guild.name} with args: {args}")

        # Order Parsing
        try:
            name = args[0]
        except TypeError:
            await ctx.send("Error: no arguments were provided.")
            return

        if re.match("-\D+", name) != None:
            name = args[-1]
            args = args[:-1]
        else:
            args = args[1:]

        if re.match("-{0,1}\d+", name) != None: # Skip to coords + image parsing
            await ctx.invoke_default("diff")
            return

        # Argument Parsing
        parser = GlimmerArgumentParser(ctx)
        parser.add_argument("-e", "--errors", action='store_true')
        parser.add_argument("-s", "--snapshot", action='store_true')
        parser.add_argument("-f", "--faction", default=None, action=FactionAction)
        parser.add_argument("-z", "--zoom", type=int, default=1)
        parser.add_argument("-t", "--excludeTarget", action='store_true')
        colorFilters = parser.add_mutually_exclusive_group()
        colorFilters.add_argument("-ec", "--excludeColors", nargs="+", type=int, default=None)
        colorFilters.add_argument("-oc", "--onlyColors", nargs="+", type=int, default=None)
        try:
            a = vars(parser.parse_args(args))
        except TypeError:
            return

        list_pixels = a["errors"]
        create_snapshot = a["snapshot"]
        faction = a["faction"]
        zoom = a["zoom"]
        exclude_target = a["excludeTarget"]
        exclude_colors = a["excludeColors"]
        only_colors = a["onlyColors"]

        if faction:
            t = sql.template_get_by_name(faction.id, name)
        else:
            t = sql.template_get_by_name(ctx.guild.id, name)

        if t:
            async with ctx.typing():
                log.info("(T:{} | GID:{})".format(t.name, t.gid))
                data = await http.get_template(t.url, t.name)
                max_zoom = int(math.sqrt(4000000 // (t.width * t.height)))
                zoom = max(1, min(zoom, max_zoom))

                fetchers = {
                    'pixelcanvas': render.fetch_pixelcanvas,
                    'pixelzone': render.fetch_pixelzone,
                    'pxlsspace': render.fetch_pxlsspace
                }

                diff_img, tot, err, bad, err_list \
                    = await render.diff(t.x, t.y, data, zoom, fetchers[t.canvas], colors.by_name[t.canvas], create_snapshot)

                done = tot - err
                perc = done / tot
                if perc < 0.00005 and done > 0:
                    perc = ">0.00%"
                elif perc >= 0.99995 and err > 0:
                    perc = "<100.00%"
                else:
                    perc = "{:.2f}%".format(perc * 100)
                out = ctx.s("canvas.diff") if bad == 0 else ctx.s("canvas.diff_bad_color")
                out = out.format(done, tot, err, perc, bad=bad)

                with io.BytesIO() as bio:
                    diff_img.save(bio, format="PNG")
                    bio.seek(0)
                    f = discord.File(bio, "diff.png")
                    await ctx.send(content=out, file=f)

                if list_pixels and len(err_list) > 0:
                    error_list = []
                    for x, y, current, target in err_list:
                        # Color Filtering
                        c = current if not exclude_target else target
                        if exclude_colors:
                            if c in exclude_colors:
                                continue
                        elif only_colors:
                            if not c in only_colors:
                                continue

                        # The current x,y are in terms of the template area, add to template start coords so they're in terms of canvas
                        x += t.x
                        y += t.y
                        error_list.append(Pixel(current, target, x, y))

                    checker = Checker(self.bot, ctx, t.canvas, error_list)
                    checker.connect_websocket()
        else:
            # No template found, try coords + image matching
            await ctx.invoke_default("diff")

    @diff.command(name="pixelcanvas", aliases=["pc"])
    async def diff_pixelcanvas(self, ctx, *args):
        await _diff(self, ctx, args, "pixelcanvas", render.fetch_pixelcanvas, colors.pixelcanvas)

    @diff.command(name="pixelzone", aliases=["pz"])
    async def diff_pixelzone(self, ctx, *args):
        await _diff(self, ctx, args, "pixelzone", render.fetch_pixelzone, colors.pixelzone)

    @diff.command(name="pxlsspace", aliases=["ps"])
    async def diff_pxlsspace(self, ctx, *args):
        await _diff(self, ctx, args, "pxlsspace", render.fetch_pxlsspace, colors.pxlsspace)

    # =======================
    #        PREVIEW
    # =======================

    @commands.cooldown(2, 5, BucketType.guild)
    @commands.group(
        name="preview",
        invoke_without_command=True,
        aliases=["p"],
        case_insensitive=True)
    async def preview(self, ctx, *args):
        log.info(f"g!preview run in {ctx.guild.name} with args: {args}")

        # Order Parsing
        try:
            name = args[0]
        except TypeError:
            await ctx.send("Error: no arguments were provided.")
            return

        if re.match("-\D+", name) != None:
            name = args[-1]
            args = args[:-1]
        else:
            args = args[1:]

        if re.match("-{0,1}\d+", name) != None: # Skip to coords + image parsing
            await ctx.invoke_default("preview")
            return

        # Argument Parsing
        parser = GlimmerArgumentParser(ctx)
        parser.add_argument("-t", "--templateRegion", action='store_true')
        parser.add_argument("-f", "--faction", default=None, action=FactionAction)
        parser.add_argument("-z", "--zoom", type=int, default=1)
        try:
            a = vars(parser.parse_args(args))
        except TypeError:
            return

        preview_template_region = a["templateRegion"]
        faction = a["faction"]
        zoom = a["zoom"]

        if faction:
            t = sql.template_get_by_name(faction.id, name)
        else:
            t = sql.template_get_by_name(ctx.guild.id, name)

        if t:
            async with ctx.typing():
                log.info("(T:{} | GID:{})".format(t.name, t.gid))
                max_zoom = int(math.sqrt(4000000 // (t.width * t.height)))
                zoom = max(-8, min(zoom, max_zoom))

                fetchers = {
                    'pixelcanvas': render.fetch_pixelcanvas,
                    'pixelzone': render.fetch_pixelzone,
                    'pxlsspace': render.fetch_pxlsspace
                }

                if preview_template_region:
                    preview_img = await render.preview(*t.center(), zoom, fetchers[t.canvas])
                else:
                    preview_img = await render.preview_template(t, zoom, fetchers[t.canvas])

                with io.BytesIO() as bio:
                    preview_img.save(bio, format="PNG")
                    bio.seek(0)
                    f = discord.File(bio, "preview.png")
                    await ctx.send(file=f)

                return
        await ctx.invoke_default("preview")

    @preview.command(name="pixelcanvas", aliases=["pc"])
    async def preview_pixelcanvas(self, ctx, *args):
        await _preview(ctx, args, render.fetch_pixelcanvas)

    @preview.command(name="pixelzone", aliases=["pz"])
    async def preview_pixelzone(self, ctx, *args):
        await _preview(ctx, args, render.fetch_pixelzone)

    @preview.command(name="pxlsspace", aliases=["ps"])
    async def preview_pxlsspace(self, ctx, *args):
        await _preview(ctx, args, render.fetch_pxlsspace)

    # =======================
    #        QUANTIZE
    # =======================

    @commands.cooldown(2, 5, BucketType.guild)
    @commands.group(
        name="quantize",
        invoke_without_command=True,
        aliases=["q"],
        case_insensitive=True)
    async def quantize(self, ctx):
        await ctx.invoke_default("quantize")

    @quantize.command(name="pixelcanvas", aliases=["pc"])
    async def quantize_pixelcanvas(self, ctx, *args):
        await _quantize(ctx, args, "pixelcanvas", colors.pixelcanvas)

    @quantize.command(name="pixelzone", aliases=["pz"])
    async def quantize_pixelzone(self, ctx, *args):
        await _quantize(ctx, args, "pixelzone", colors.pixelzone)

    @quantize.command(name="pxlsspace", aliases=["ps"])
    async def quantize_pxlsspace(self, ctx, *args):
        await _quantize(ctx, args, "pxlsspace", colors.pxlsspace)

    # =======================
    #         DITHER
    # =======================

    @commands.cooldown(1, 30, BucketType.default)
    @commands.group(
        name="dither",
        invoke_without_command=True,
        case_insensitive=True)
    async def dither(self, ctx):
        await ctx.invoke_default("dither")

    @dither.command(name="geo32", aliases=["geo"])
    async def dither_geo32(self, ctx, *args):
        url = None
        iter_args = iter(args)
        arg = next(iter_args, None)
        if arg == "-b" or arg == "--bayer":
            threshold = next(iter_args, 256)
            try:
                threshold = int(threshold)
            except ValueError:
                await ctx.send(ctx.s("canvas.dither_invalid_to"))
                return
            order = next(iter_args, 4)
            try:
                order = int(order)
            except ValueError:
                await ctx.send(ctx.s("canvas.dither_invalid_to"))
                return
            bayer_options = (threshold, order)
            await _dither(ctx, url, colors.geo32, "bayer", bayer_options)
            return
        if arg == "-y" or arg == "--yliluoma":
            order = next(iter_args, 8)
            try:
                order = int(order)
            except ValueError:
                await ctx.send(ctx.s("canvas.dither_invalid_to"))
                return
            await _dither(ctx, url, colors.geo32, "yliluoma", order)
            return
        if arg == "-f" or arg == "-fs" or arg == "--floyd-steinberg":
            order = next(iter_args, 2)
            try:
                order = int(order)
            except ValueError:
                await ctx.send(ctx.s("canvas.err.dither_to"))
                return
            await _dither(ctx, url, colors.geo32, "floyd-steinberg", order)
            return
        await ctx.send(ctx.s("canvas.dither_invalid"))

    @dither.command(name="pixelcanvas", aliases=["pc"])
    async def dither_pixelcanvas(self, ctx, *args):
        url = None
        iter_args = iter(args)
        arg = next(iter_args, None)
        if arg == "-b" or arg == "--bayer":
            threshold = next(iter_args, 256)
            try:
                threshold = int(threshold)
            except ValueError:
                await ctx.send(ctx.s("canvas.dither_invalid_to"))
                return
            order = next(iter_args, 4)
            try:
                order = int(order)
            except ValueError:
                await ctx.send(ctx.s("canvas.dither_invalid_to"))
                return
            bayer_options = (threshold, order)
            await _dither(ctx, url, colors.pixelcanvas, "bayer", bayer_options)
            return
        if arg == "-y" or arg == "--yliluoma":
            order = next(iter_args, 8)
            try:
                order = int(order)
            except ValueError:
                await ctx.send(ctx.s("canvas.dither_invalid_to"))
                return
            await _dither(ctx, url, colors.pixelcanvas, "yliluoma", order)
            return
        if arg == "-f" or arg == "-fs" or arg == "--floyd-steinberg":
            order = next(iter_args, 2)
            try:
                order = int(order)
            except ValueError:
                await ctx.send(ctx.s("canvas.dither_invalid_to"))
                return
            await _dither(ctx, url, colors.pixelcanvas, "floyd-steinberg", order)
            return
        await ctx.send(ctx.s("canvas.dither_invalid"))

    # =======================
    #          CHECK
    # =======================

    @commands.guild_only()
    @commands.cooldown(1, 10, BucketType.guild)
    @commands.command(name='check', aliases=['c'])
    async def check(self, ctx, *args):

        # Argument Parsing
        parser = GlimmerArgumentParser(ctx)
        parser.add_argument("-e", "--onlyErrors", action='store_true')
        parser.add_argument("-f", "--faction", default=None, action=FactionAction)
<<<<<<< HEAD
        parser.add_argument("-s", "--sort", default="name_az", choices=["name_az","name_za","damage_az","damage_za"])
=======
        parser.add_argument("-s", "--sort", defaults="name_az", choices=["name_az","name_za","errors_az","errors_za","percent_az","percent_za"])
>>>>>>> c4733197
        try:
            a = vars(parser.parse_args(args))
        except TypeError:
            return

        only_errors = a["onlyErrors"]
        faction = a["faction"]
        sort = a["sort"]

        if faction:
            templates = sql.template_get_all_by_guild_id(faction.id)
        else:
            templates = sql.template_get_all_by_guild_id(ctx.guild.id)

        if len(templates) < 1:
            ctx.command.parent.reset_cooldown(ctx)
            raise NoTemplatesError(False)

        msg = None

        # Calc info + send temp msg
        for canvas, canvas_ts in itertools.groupby(templates, lambda tx: tx.canvas):
            ct = list(canvas_ts)
            msg = await check_canvas(ctx, ct, canvas, msg=msg)

        # Delete temp msg and send final report
        await msg.delete()

        ts = [t for t in templates if t.errors != 0] if only_errors else templates

        if sort == "name_az" or sort == "name_za":
            ts = sorted(ts, key=lambda t: t.name, reverse=(sort == "name_za"))
        elif sort == "errors_az" or sort == "errors_za":
            ts = sorted(ts, key=lambda t: t.errors, reverse=(sort == "errors_za"))
        elif sort == "percent_az" or sort == "percent_za":
            ts = sorted(ts, key=lambda t: (t.size - t.errors) / t.size, reverse=(sort == "percent_za"))

        ts = sorted(ts, key=lambda t: t.canvas)

        # Find number of pages given there are 25 templates per page.
        pages = int(math.ceil(len(ts) / 25))
        await build_template_report(ctx, ts, None, pages)

    # =======================
    #         GRIDIFY
    # =======================

    @commands.cooldown(2, 5, BucketType.guild)
    @commands.command(name="gridify", aliases=["g"])
    async def gridify(self, ctx, *args):
        log.info(f"g!gridify run in {ctx.guild.name} with args: {args}")

        # Order Parsing
        try:
            name = args[0]
        except TypeError:
            await ctx.send("Error: no arguments were provided.")
            return

        if re.match("-\D+", name) != None:
            name = args[-1]
            a = args[:-1]
        else:
            a = args[1:]

        # Argument Parsing
        parser = GlimmerArgumentParser(ctx)
        parser.add_argument("-f", "--faction", default=None, action=FactionAction)
        parser.add_argument("-c", "--color", default=0x808080, action=ColorAction)
        parser.add_argument("-z", "--zoom", type=int, default=1)
        try:
            a = vars(parser.parse_args(a))
        except TypeError:
            return

        faction = a["faction"]
        color = a["color"]
        zoom = a["zoom"]

        if faction:
            t = sql.template_get_by_name(faction.id, name)
        else:
            t = sql.template_get_by_name(ctx.guild.id, name)

        if t:
            log.info("(T:{} | GID:{})".format(t.name, t.gid))
            data = await http.get_template(t.url, t.name)
            max_zoom = int(math.sqrt(4000000 // (t.width * t.height)))
            zoom = max(1, min(parse_zoom(next(iter_args, 1)), max_zoom))
            template = await render.gridify(data, color, zoom)
        else:
            att = await utils.verify_attachment(ctx)
            data = io.BytesIO()
            await att.save(data)
            max_zoom = int(math.sqrt(4000000 // (att.width * att.height)))

            try:
                a = vars(parser.parse_args(args))
            except TypeError:
                return
            color = a["color"]
            zoom = a["zoom"]

            zoom = max(1, min(parse_zoom(name), max_zoom))
            template = await render.gridify(data, color, zoom)

        with io.BytesIO() as bio:
            template.save(bio, format="PNG")
            bio.seek(0)
            f = discord.File(bio, "gridded.png")
            await ctx.send(file=f)

    # ======================
    #       DITHERCHART
    # ======================

    @commands.cooldown(2, 5, BucketType.guild)
    @commands.group(
        name="ditherchart",
        invoke_without_command=True,
        case_insensitive=True)
    async def ditherchart(self, ctx):
        await ctx.invoke_default("ditherchart")

    @ditherchart.command(name="pixelcanvas", aliases=["pc"])
    async def ditherchart_pixelcanvas(self, ctx):
        await ctx.send(file=discord.File("assets/dither_chart_pixelcanvas.png", "dither_chart_pixelcanvas.png"))

    @ditherchart.command(name="pixelzone", aliases=["pz"])
    async def ditherchart_pixelzone(self, ctx):
        await ctx.send(file=discord.File("assets/dither_chart_pixelzone.png", "dither_chart_pixelzone.png"))

    @ditherchart.command(name="pxlsspace", aliases=["ps"])
    async def ditherchart_pxlsspace(self, ctx):
        await ctx.send(file=discord.File("assets/dither_chart_pxlsspace.png", "dither_chart_pxlsspace.png"))

    # ======================
    #         REPEAT
    # ======================

    @commands.cooldown(2, 5, BucketType.guild)
    @commands.command(name="repeat", aliases=["r"])
    async def repeat(self, ctx):
        async for msg in ctx.history(limit=50, before=ctx.message):
            new_ctx = await self.bot.get_context(msg, cls=GlimContext)
            new_ctx.is_repeat = True

            match = re.match('^{}(diff|d|preview|p)'.format(ctx.prefix), msg.content)
            if match:
                await new_ctx.reinvoke()
                return

            if await utils.autoscan(new_ctx):
                return
        await ctx.send(ctx.s("canvas.repeat_not_found"))

    # ======================
    #         ONLINE
    # ======================

    @commands.cooldown(1, 5, BucketType.guild)
    @commands.group(
        name="online",
        aliases=["o"],
        invoke_without_command=True,
        case_insensitive=True)
    async def online(self, ctx):
        await ctx.invoke_default("online")

    @online.command(name="pixelcanvas", aliases=["pc"])
    async def online_pixelcanvas(self, ctx):
        ct = await http.fetch_online_pixelcanvas()
        await ctx.send(ctx.s("canvas.online").format(ct, "Pixelcanvas"))

    @online.command(name="pixelzone", aliases=["pz"])
    async def online_pixelzone(self, ctx):
        async with ctx.typing():
            msg = await ctx.send(ctx.s("canvas.online_await"))
            ct = await http.fetch_online_pixelzone()
            await msg.edit(content=ctx.s("canvas.online").format(ct, "Pixelzone"))

    @online.command(name="pxlsspace", aliases=["ps"])
    async def online_pxlsspace(self, ctx):
        async with ctx.typing():
            msg = await ctx.send(ctx.s("canvas.online_await"))
            ct = await http.fetch_online_pxlsspace()
            await msg.edit(content=ctx.s("canvas.online").format(ct, "Pxls.space"))

class Pixel:
    def __init__(self, current, target, x, y):
        self.current = current
        self.target = target
        self.x = x
        self.y = y

class Checker:
    URL = 'https://pixelcanvas.io/'
    TEMPLATE_PATH = ''
    HEADER_USER_AGENT = {
        'User-agent': 'Mozilla/5.0 (Macintosh; Intel Mac OS X 10_14_3) AppleWebKit/537.36 (KHTML, like Gecko) Chrome/73.0.3683.86 Safari/537.36',
        'accept': 'text/html,application/xhtml+xml,application/xml;q=0.9,image/webp,image/apng,*/*;q=0.8,application/signed-exchange;v=b3'
    }
    HEADERS = {
        'User-agent': 'Mozilla/5.0 (Macintosh; Intel Mac OS X 10_14_3) AppleWebKit/537.36 (KHTML, like Gecko) Chrome/73.0.3683.86 Safari/537.36',
        'accept': 'application/json',
        'content-type': 'application/json',
        'Host': 'pixelcanvas.io',
        'Origin': URL,
        'Referer': URL
    }

    def __init__(self, bot, ctx, canvas, pixels):
        self.bot = bot
        self.ctx = ctx
        self.fingerprint = uuid.uuid4().hex
        self._5_mins_time = time.time() + 60*5
        self.canvas = canvas
        self.pixels = pixels
        self.sending = False
        self.msg = None

        asyncio.ensure_future(send_err_embed(self))

    def get(self, route: str, stream: bool = False):
        return requests.get(Checker.URL + route, stream=stream, headers=Checker.HEADER_USER_AGENT)

    def connect_websocket(self):
        def on_message(ws, message):
            asyncio.set_event_loop(self.bot.loop)
            if self._5_mins_time < time.time():
                ws.close()
            if unpack_from('B', message, 0)[0] == 193:
                x = unpack_from('!h', message, 1)[0]
                y = unpack_from('!h', message, 3)[0]
                a = unpack_from('!H', message, 5)[0]
                number = (65520 & a) >> 4
                x = int(x * 64 + ((number % 64 + 64) % 64))
                y = int(y * 64 + math.floor(number / 64))
                color = 15 & a

                asyncio.ensure_future(check_pixels(self, x, y, color, ws))

        def on_error(ws, exception):
            logger.exception(exception)
            asyncio.ensure_future(self.msg.edit(content=self.ctx.s("canvas.diff_timeout")))

        def on_close(ws):
            asyncio.ensure_future(self.msg.edit(content=self.ctx.s("canvas.diff_timeout")))

        def on_open(ws):
            pass

        url = "wss://ws.pixelcanvas.io:8443"
        ws = websocket.WebSocketApp(
            url + '/?fingerprint=' + self.fingerprint, on_message=on_message,
            on_open=on_open, on_close=on_close, on_error=on_error)

        def worker(ws):
            asyncio.set_event_loop(self.bot.loop)
            ws.run_forever()

        thread = threading.Thread(target=worker, args=(ws,))
        thread.setDaemon(True)
        thread.start()

async def check_pixels(self, x, y, color, ws):
    for p in self.pixels:
        if p.x == x and p.y == y:
            p.current = color
            check = await send_err_embed(self)
            if check == True:
                ws.close()

async def send_err_embed(self):
    if self.sending:
        return
    self.sending = True

    embed = discord.Embed()
    out = []
    for i, p in enumerate(self.pixels):
        if p.current != p.target:
            current = self.ctx.s("color.{}.{}".format(self.canvas, p.current))
            target = self.ctx.s("color.{}.{}".format(self.canvas, p.target))
            out.append(f"[({p.x},{p.y})](https://pixelcanvas.io/@{p.x},{p.y}) is {current}, should be {target}")
            if len(out) == 10:
                out.append("...")
                break
    if out == []:
        out = self.ctx.s("canvas.diff_fixed")
    else:
        out = "\n".join(out)
    embed.add_field(name=self.ctx.s("canvas.diff_error_title"), value=out)

    if self.msg:
        await self.msg.edit(embed=embed)
    else:
        self.msg = await self.ctx.send(embed=embed)
    # Release send lock
    self.sending = False

async def _diff(self, ctx, args, canvas, fetch, palette):
    """Sends a diff on the image provided.

    Arguments:
    ctx - commands.Context object.
    args - A list of arguments from the user, all strings.
    canvas - The name of the canvas to look at, string.
    fetch - The fetch function to use, points to a fetch function from render.py.
    palette - The palette in use on this canvas, a list of rgb tuples.
    """
    async with ctx.typing():
        att = await utils.verify_attachment(ctx)

        # Order Parsing
        try:
            x, y = args[0], args[1]
        except TypeError:
            await ctx.send("Error: no arguments were provided.")
            return

        if re.match("-\D+", x) != None:
            x, y = args[-2], args[-1]
            args = args[:-2]
        else:
            args = args[2:]

        # X and Y Cleanup
        try:
            #cleans up x and y by removing all spaces and chars that aren't 0-9 or the minus sign using regex. Then makes em ints
            x = int(re.sub('[^0-9-]','', x))
            y = int(re.sub('[^0-9-]','', y))
        except ValueError:
            await ctx.send(ctx.s("canvas.invalid_input"))
            return

        # Argument Parsing
        parser = GlimmerArgumentParser(ctx)
        parser.add_argument("-e", "--errors", action='store_true')
        parser.add_argument("-s", "--snapshot", action='store_true')
        parser.add_argument("-z", "--zoom", type=int, default=1)
        try:
            a = vars(parser.parse_args(args))
        except TypeError:
            return

        list_pixels = a["errors"]
        create_snapshot = a["snapshot"]
        zoom = a["zoom"]

        data = io.BytesIO()
        await att.save(data)
        max_zoom = int(math.sqrt(4000000 // (att.width * att.height)))
        zoom = max(1, min(zoom, max_zoom))
        diff_img, tot, err, bad, err_list = await render.diff(x, y, data, zoom, fetch, palette, create_snapshot)

        done = tot - err
        perc = done / tot
        if perc < 0.00005 and done > 0:
            perc = ">0.00%"
        elif perc >= 0.99995 and err > 0:
            perc = "<100.00%"
        else:
            perc = "{:.2f}%".format(perc * 100)
        out = ctx.s("canvas.diff") if bad == 0 else ctx.s("canvas.diff_bad_color")
        out = out.format(done, tot, err, perc, bad=bad)

        with io.BytesIO() as bio:
            diff_img.save(bio, format="PNG")
            bio.seek(0)
            f = discord.File(bio, "diff.png")
            await ctx.send(content=out, file=f)

        if list_pixels and len(err_list) > 0:
            for i, pixel in enumerate(err_list):
                x_, y_, current, target = pixel
                # The current x,y are in terms of the template area, add to template start coords so they're in terms of canvas
                x_ += x
                y_ += y
                err_list[i] = Pixel(current, target, x_, y_)

            checker = Checker(self.bot, ctx, canvas, err_list)
            checker.connect_websocket()

async def _preview(ctx, args, fetch):
    """Sends a preview of the image provided.

    Arguments:
    ctx - A commands.Context object.
    args - A list of arguments from the user, all strings.
    fetch - The current state of all pixels that the template/specified area covers, PIL Image object.
    """
    async with ctx.typing():
        # Order Parsing
        try:
            x, y = args[0], args[1]
        except TypeError:
            await ctx.send("Error: no arguments were provided.")
            return

        if re.match("-\D+", x) != None:
            x, y = args[-2], args[-1]
            args = args[:-2]
        else:
            args = args[2:]

        # X and Y Cleanup
        try:
            #cleans up x and y by removing all spaces and chars that aren't 0-9 or the minus sign using regex. Then makes em ints
            x = int(re.sub('[^0-9-]','', x))
            y = int(re.sub('[^0-9-]','', y))
        except ValueError:
            await ctx.send(ctx.s("canvas.invalid_input"))
            return

        # Argument Parsing
        parser = GlimmerArgumentParser(ctx)
        parser.add_argument("-z", "--zoom", type=int, default=1)
        try:
            a = vars(parser.parse_args(args))
        except TypeError:
            return

        zoom = a["zoom"]
        zoom = max(min(zoom, 16), -8)

        preview_img = await render.preview(x, y, zoom, fetch)

        with io.BytesIO() as bio:
            preview_img.save(bio, format="PNG")
            bio.seek(0)
            f = discord.File(bio, "preview.png")
            await ctx.send(file=f)


async def _quantize(ctx, args, canvas, palette):
    """Sends a message containing a quantised version of the image given.

    Arguments:
    ctx - A commands.Context object.
    args - A list of arguments from the user, all strings.
    canvas - The canvas to use, string.
    palette - The palette to quantise to, a list of rgb tuples.

    Returns:
    The discord.Message object returned when ctx.send() is called to send the quantised image.
    """
    # Argument Parsing
    parser = GlimmerArgumentParser(ctx)
    parser.add_argument("-f", "--faction", default=None, action=FactionAction)
    parser.add_argument("-z", "--zoom", type=int, default=1)
    try:
        args = vars(parser.parse_args(args))
    except TypeError:
        return

    faction = args["faction"]
    zoom = args["zoom"]

    if faction:
        t = sql.template_get_by_name(faction.id, name)
    else:
        t = sql.template_get_by_name(ctx.guild.id, name)

    data = None
    if t:
        log.info("(T:{} | GID:{})".format(t.name, t.gid))
        if t.canvas == canvas:
            raise IdempotentActionError
        data = await http.get_template(t.url, t.name)
    else:
        att = await utils.verify_attachment(ctx)
        if att:
            data = io.BytesIO()
            await att.save(data)

    if data:
        template, bad_pixels = await render.quantize(data, palette)

        with io.BytesIO() as bio:
            template.save(bio, format="PNG")
            bio.seek(0)
            f = discord.File(bio, "template.png")
            return await ctx.send(ctx.s("canvas.quantize").format(bad_pixels), file=f)

async def select_url(ctx, input_url):
    """Selects a url from the available information.

    Arguments:
    ctx - commands.Context object.
    input_url - A string containing a possible url, or None.

    Returns:
    Nothing or a discord url, string.
    """
    if input_url:
        if re.search('^(?:https?://)cdn\.discordapp\.com/', input_url):
            return input_url
        raise UrlError
    if len(ctx.message.attachments) > 0:
        return ctx.message.attachments[0].url

async def get_dither_image(url):
    """Fetches and opens an image as a bytestream

    Arguments:
    url - The url of the image to fetch, string.

    Returns:
    A bytestream of an image, or nothing.
    """
    async with aiohttp.ClientSession() as sess:
        async with sess.get(url) as resp:
            if resp.status != 200:
                raise TemplateHttpError("Image")
            if resp.content_type != "image/png" and resp.content_type != "image/jpg" and resp.content_type != "image/jpeg":
                await ctx.send(ctx.s("canvas.dither_notpngorjpg"))
            return io.BytesIO(await resp.read())

async def _dither(ctx, url, palette, type, options):
    """Sends a message containing a dithered version of the image given.

    Arguments:
    ctx - A commands.Context object.
    url - The url of the image, string.
    palette - The palette to be used, a list of rgb tuples.
    type - The dithering algorithm to use, string.
    options - The options to give to the dithering algorithm, a tuple containing integers.
        Can be either (order) or (order, threshold) depending on the algorithm being used.

    Returns:
    The discord.Message object returned from ctx.send().
    """
    start_time = datetime.datetime.now()

    with ctx.typing():
        #getting the attachment url
        url = await select_url(ctx, url)
        if url is None:
            await ctx.send(ctx.s("error.no_attachment"))
            return

        #load user's image
        try:
            with await get_dither_image(url) as data:
                with Image.open(data).convert("RGBA") as origImg:
                    dithered_image = None
                    option_string = ""

                    if type == "bayer":
                        if origImg.height > 1500 or origImg.width > 1500:
                            return await ctx.send(ctx.s("canvas.dither_toolarge").format("1500"))
                        threshold = options[0]
                        order = options[1]
                        valid_thresholds = [2, 4, 8, 16, 32, 64, 128, 256, 512]
                        valid_orders = [2, 4, 8, 16]
                        if threshold in valid_thresholds and order in valid_orders:
                            dithered_image = await render.bayer_dither(origImg, palette, threshold, order)
                            option_string = ctx.s("canvas.dither_order_and_threshold_option").format(threshold, order)
                        else:
                            # threshold or order val provided is not valid
                            await ctx.send(ctx.s("canvas.dither_invalid_to"))
                            return
                    elif type == "yliluoma":
                        if origImg.height > 100 or origImg.width > 100:
                            return await ctx.send(ctx.s("canvas.dither_toolarge").format("100"))
                        order = options
                        valid_orders = [2, 4, 8, 16]
                        if order in valid_orders:
                            dithered_image = await render.yliluoma_dither(origImg, palette, order)
                            option_string = ctx.s("canvas.dither_order_option").format(order)
                        else:
                            # order val provided is not valid
                            await ctx.send(ctx.s("canvas.dither_invalid_to"))
                            return
                    elif type == "floyd-steinberg":
                        if origImg.height > 100 or origImg.width > 100:
                            return await ctx.send(ctx.s("canvas.dither_toolarge").format("100"))
                        order = options
                        valid_orders = [2, 4, 8, 16]
                        if order in valid_orders:
                            dithered_image = await render.floyd_steinberg_dither(origImg, palette, order)
                            option_string = ctx.s("canvas.dither_order_option").format(order)
                        else:
                            # order val provided is not valid
                            await ctx.send(ctx.s("canvas.dither_invalid_to"))
                            return

                    with io.BytesIO() as bio:
                        dithered_image.save(bio, format="PNG")
                        bio.seek(0)
                        f = discord.File(bio, "dithered.png")

                        end_time = datetime.datetime.now()
                        duration = (end_time - start_time).total_seconds()

                        return await ctx.send(
                            content=ctx.s("canvas.dither").format(duration, type, option_string),
                            file=f)

        except aiohttp.client_exceptions.InvalidURL:
            raise UrlError
        except IOError:
            raise PilImageError

async def build_template_report(ctx, templates: List[DbTemplate], page, pages):
    """Builds and sends a template check embed on the set of templates provided.

    Arguments:
    ctx - commands.Context object.
    templates - A list of template objects.
    page - An integer specifying the page that the user is on, or nothing.
    pages - The total number of pages for the current set of templates, integer.
    """
    if page != None: # Sending one page
        embed = discord.Embed(
            title=ctx.s("canvas.template_report_header"),
            description=f"Page {page} of {pages}")
        embed.set_footer(text=f"Do {ctx.gprefix}t check <page_number> to see other pages")

        for x, template in enumerate(templates):
            embed.add_field(
                name=template.name,
                value="[{e}: {e_val}/{t_val} | {p}: {p_val}](https://pixelcanvas.io/@{x},{y})".format(
                    e=ctx.s("bot.errors"),
                    e_val=template.errors,
                    t_val=template.size,
                    p=ctx.s("bot.percent"),
                    p_val="{:>6.2f}%".format(100 * (template.size - template.errors) / template.size),
                    x=template.x,
                    y=template.y),
                inline=False)
        await ctx.send(embed=embed)
    else: # Sending *all* pages
        for page in range(pages):
            page += 1
            # Slice so templates only contains the page we want
            start = (page-1)*25
            end = page*25
            templates_copy = templates[start:end]

            embed = discord.Embed(
                title=ctx.s("canvas.template_report_header"),
                description=f"Page {page} of {pages}")

            for x, template in enumerate(templates_copy):
                embed.add_field(
                    name=template.name,
                    value="[{e}: {e_val}/{t_val} | {p}: {p_val}](https://pixelcanvas.io/@{x},{y})".format(
                        e=ctx.s("bot.errors"),
                        e_val=template.errors,
                        t_val=template.size,
                        p=ctx.s("bot.percent"),
                        p_val="{:>6.2f}%".format(100 * (template.size - template.errors) / template.size),
                        x=template.x,
                        y=template.y),
                    inline=False)
            await ctx.send(embed=embed)

async def check_canvas(ctx, templates, canvas, msg=None):
    """Update the current total errors for a list of templates.

    Arguments:
    ctx - commands.Context object.
    templates - A list of template objects.
    canvas - The canvas that the above templates are on, string.
    msg - A discord.Message object, or nothing. This object is used to continually edit the same message.

    Returns:
    A discord.Message object.
    """
    chunk_classes = {
        'pixelcanvas': BigChunk,
        'pixelzone': ChunkPz,
        'pxlsspace': PxlsBoard
    }

    # Find all chunks that have templates on them
    chunks = set()
    for t in templates:
        empty_bcs, shape = chunk_classes[canvas].get_intersecting(t.x, t.y, t.width, t.height)
        chunks.update(empty_bcs)

    if msg is not None:
        await msg.edit(content=ctx.s("canvas.fetching_data").format(canvases.pretty_print[canvas]))
    else:
        msg = await ctx.send(ctx.s("canvas.fetching_data").format(canvases.pretty_print[canvas]))
    await http.fetch_chunks(chunks) # Fetch all chunks

    await msg.edit(content=ctx.s("canvas.calculating"))
    example_chunk = next(iter(chunks))
    for t in templates:
        empty_bcs, shape = example_chunk.get_intersecting(t.x, t.y, t.width, t.height)
        tmp = Image.new("RGBA", (example_chunk.width * shape[0], example_chunk.height * shape[1]))
        for i, ch in enumerate(empty_bcs):
            ch = next((x for x in chunks if x == ch))
            if ch.is_in_bounds():
                tmp.paste(ch.image, ((i % shape[0]) * ch.width, (i // shape[0]) * ch.height))

        x, y = t.x - empty_bcs[0].p_x, t.y - empty_bcs[0].p_y
        tmp = tmp.crop((x, y, x + t.width, y + t.height))
        template = Image.open(await http.get_template(t.url, t.name)).convert('RGBA')
        alpha = Image.new('RGBA', template.size, (255, 255, 255, 0))
        template = Image.composite(template, alpha, template)
        tmp = Image.composite(tmp, alpha, template)
        tmp = ImageChops.difference(tmp.convert('RGB'), template.convert('RGB'))
        t.errors = np.array(tmp).any(axis=-1).sum()

    return msg<|MERGE_RESOLUTION|>--- conflicted
+++ resolved
@@ -380,11 +380,7 @@
         parser = GlimmerArgumentParser(ctx)
         parser.add_argument("-e", "--onlyErrors", action='store_true')
         parser.add_argument("-f", "--faction", default=None, action=FactionAction)
-<<<<<<< HEAD
-        parser.add_argument("-s", "--sort", default="name_az", choices=["name_az","name_za","damage_az","damage_za"])
-=======
         parser.add_argument("-s", "--sort", defaults="name_az", choices=["name_az","name_za","errors_az","errors_za","percent_az","percent_za"])
->>>>>>> c4733197
         try:
             a = vars(parser.parse_args(args))
         except TypeError:
